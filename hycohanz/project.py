--- conflicted
+++ resolved
@@ -46,19 +46,12 @@
         The HFSS Design object.
 
     """
-<<<<<<< HEAD
     conf.oDesign = oProject.SetActiveDesign(designname)
 
     return conf.oDesign
 
 @conf.checkDefaultProject
-=======
-    oEditor = oProject.SetActiveDesign(designname)
-    
-    return oEditor
-
-
-def get_active_design(project):
+def get_active_design(oProject):
     """
     Returns the design in the active project.
 
@@ -73,11 +66,10 @@
         The active HFSS design.
 
     """
-    design = project.GetActiveDesign()
-    return design
+    conf.oDesign = oProject.GetActiveDesign()
+    return conf.oDesign
 
-
->>>>>>> a547afaa
+@conf.checkDefaultProject
 def insert_design(oProject, designname, solutiontype):
     """
     Insert an HFSS design.  The inserted design becomes the active design.
