--- conflicted
+++ resolved
@@ -10,11 +10,7 @@
 import hycohanz.conf as conf
 from hycohanz.design import get_module
 
-<<<<<<< HEAD
 @conf.checkDefaultDesign
-=======
-
->>>>>>> a547afaa
 def insert_frequency_sweep(oDesign,
                            setupname,
                            startvalue,
@@ -81,13 +77,8 @@
                                  "SaveRadFields:=", SaveRadFieldsOnly,
                                  "ExtrapToDC:=", ExtrapToDC])
 
-<<<<<<< HEAD
 @conf.checkDefaultDesign
 def insert_analysis_setup(oDesign,
-=======
-
-def insert_analysis_setup(oDesign, 
->>>>>>> a547afaa
                           Frequency,
                           MaxDeltaS=0.02,
                           PortsOnly=False,
@@ -112,12 +103,11 @@
                           SetPortMinMaxTri=False,
                           EnableSolverDomains=False,
                           ThermalFeedback=False,
-                          hNoAdditionalRefinementOnImport=False):
+                          NoAdditionalRefinementOnImport=False):
     """
     Insert an HFSS analysis setup.
     """
     oAnalysisSetup = get_module(oDesign, "AnalysisSetup")
-<<<<<<< HEAD
     oAnalysisSetup.InsertSetup( "HfssDriven",
            ["NAME:" + Name,
             "Frequency:=", str(Frequency) +"Hz",
@@ -145,36 +135,9 @@
             "ThermalFeedback:=", ThermalFeedback,
             "NoAdditionalRefinementOnImport:=", NoAdditionalRefinementOnImport])
     return Name
-=======
-    oAnalysisSetup.InsertSetup( "HfssDriven", 
-                               ["NAME:" + Name, 
-                                "Frequency:=", str(Frequency) +"Hz", 
-                                "PortsOnly:=", PortsOnly, 
-                                "MaxDeltaS:=", MaxDeltaS, 
-                                "UseMatrixConv:=", UseMatrixConv, 
-                                "MaximumPasses:=", MaximumPasses, 
-                                "MinimumPasses:=", MinimumPasses, 
-                                "MinimumConvergedPasses:=", MinimumConvergedPasses, 
-                                "PercentRefinement:=", PercentRefinement, 
-                                "IsEnabled:=", IsEnabled, 
-                                "BasisOrder:=", BasisOrder, 
-                                "UseIterativeSolver:=", UseIterativeSolver, 
-                                "DoLambdaRefine:=", DoLambdaRefine, 
-                                "DoMaterialLambda:=", DoMaterialLambda, 
-                                "SetLambdaTarget:=", SetLambdaTarget, 
-                                "Target:=", Target, 
-                                "UseMaxTetIncrease:=", UseMaxTetIncrease, 
-                                "PortAccuracy:=", PortAccuracy, 
-                                "UseABCOnPort:=", UseABCOnPort, 
-                                "SetPortMinMaxTri:=", SetPortMinMaxTri, 
-                                "EnableSolverDomains:=", EnableSolverDomains, 
-                                "ThermalFeedback:=", ThermalFeedback, 
-                                "NoAdditionalRefinementOnImport:=", NoAdditionalRefinementOnImport])
-                                
-    return Name
 
-
-def get_setups(design):
+@conf.checkDefaultDesign
+def get_setups(oDesign):
     """
     Gets the names of analysis setups in a design.
 
@@ -188,12 +151,12 @@
     reportnames : list of str
         A list with the names of all the analysis setups in the Design
     """
-    module = get_module(design, "AnalysisSetup")
-    setup_list = list(module.GetSetups())
+    oModule = get_module(oDesign, "AnalysisSetup")
+    setup_list = list(oModule.GetSetups())
     return map(str, setup_list)
 
-
-def get_sweeps(design, setup_name):
+@conf.checkDefaultDesign
+def get_sweeps(oDesign, setup_name):
     """
     Gets the names of all sweeps in a given analysis setup.
 
@@ -204,7 +167,6 @@
     SweepName : str
         Name of HFSS sweep to use, for example "LastAdaptive"
     """
-    module = get_module(design, "AnalysisSetup")
-    sweep_list = list(module.GetSweeps(setup_name))
-    return map(str, sweep_list)
->>>>>>> a547afaa
+    oModule = get_module(oDesign, "AnalysisSetup")
+    sweep_list = list(oModule.GetSweeps(setup_name))
+    return map(str, sweep_list)